package org.a0z.mpd;

import java.net.InetAddress;
import java.net.UnknownHostException;
import java.util.ArrayList;
import java.util.Collection;
import java.util.Collections;
import java.util.Iterator;
import java.util.LinkedList;
import java.util.List;

import org.a0z.mpd.exception.MPDConnectionException;
import org.a0z.mpd.exception.MPDServerException;

import android.content.Context;

/**
 * MPD Server controller.
 * 
 * @version $Id: MPD.java 2716 2004-11-20 17:37:20Z galmeida $
 */
public class MPD {
	
	private MPDConnection mpdConnection;
	private MPDConnection mpdIdleConnection;
	private MPDStatus mpdStatus;
	private MPDPlaylist playlist;
	private Directory rootDirectory;

	static private boolean useAlbumArtist = false;
	static private boolean sortByTrackNumber = true;
	static private boolean sortAlbumsByYear = false;
	static private boolean showArtistAlbumCount = false;
	static private boolean showAlbumTrackCount = true;

	static private Context applicationContext = null;

	static public Context getApplicationContext() {
		return applicationContext;
	}

	static public void setApplicationContext(Context context) {
		applicationContext = context;
	}

    static public boolean useAlbumArtist() {
            return useAlbumArtist;
    }

    static public boolean sortAlbumsByYear() {
            return sortAlbumsByYear;
    }

    static public boolean sortByTrackNumber() {
            return sortByTrackNumber;
    }

    static public boolean showArtistAlbumCount() {
            return showArtistAlbumCount;
    }

    static public boolean showAlbumTrackCount() {
            return showAlbumTrackCount;
    }

    static public void setUseAlbumArtist(boolean v) {
            useAlbumArtist=v;
    }

    static public void setSortByTrackNumber(boolean v) {
            sortByTrackNumber=v;
    }

    static public void setSortAlbumsByYear(boolean v) {
            sortAlbumsByYear=v;
    }

    static public void setShowArtistAlbumCount(boolean v) {
            showArtistAlbumCount=v;
    }

    static public void setShowAlbumTrackCount(boolean v) {
            showAlbumTrackCount=v;
    }

	/**
	 * Constructs a new MPD server controller without connection.
	 */
	public MPD() {
		this.playlist = new MPDPlaylist(this);
		this.mpdStatus = new MPDStatus();
		this.rootDirectory = Directory.makeRootDirectory(this);
	}

	/**
	 * Constructs a new MPD server controller.
	 * 
	 * @param server
	 *           server address or host name
	 * @param port
	 *           server port
	 * @throws MPDServerException
	 *            if an error occur while contacting server
	 * @throws UnknownHostException 
	 */
	public MPD(String server, int port) throws MPDServerException, UnknownHostException {
		this();
		connect(server, port);
	}
	
	/**
	 * Constructs a new MPD server controller.
	 * 
	 * @param server
	 *           server address or host name
	 * @param port
	 *           server port
	 * @throws MPDServerException
	 *            if an error occur while contacting server
	 */
	public MPD(InetAddress server, int port) throws MPDServerException {
		this();
		connect(server, port);
	}

	/**
	 * Retrieves <code>MPDConnection</code>.
	 * 
	 * @return <code>MPDConnection</code>.
	 */
	MPDConnection getMpdConnection() {
		return this.mpdConnection;
	}
	
	MPDConnection getMpdIdleConnection() {
		return this.mpdIdleConnection;
	}
	
    /**
     * Wait for server changes using "idle" command on the dedicated connection.
     * 
     * @return Data readed from the server.
     * @throws MPDServerException if an error occur while contacting server
     */
    public List<String> waitForChanges() throws MPDServerException {

        while (mpdIdleConnection != null && mpdIdleConnection.isConnected()) {
            List<String> data = mpdIdleConnection
                    .sendAsyncCommand(MPDCommand.MPD_CMD_IDLE);
            if (data.isEmpty()) {
                continue;
            }
            return data;
        }
        throw new MPDConnectionException("IDLE connection lost");
    }

	public boolean isMpdConnectionNull() {
		return (this.mpdConnection == null);
	}

	/**
	 * Increases or decreases volume by <code>modifier</code> amount.
	 * 
	 * @param modifier
	 *           volume adjustment
	 * @throws MPDServerException
	 *            if an error occur while contacting server
	 */
	public void adjustVolume(int modifier) throws MPDServerException {
		if (!isConnected())
			throw new MPDServerException("MPD Connection is not established");

		// calculate final volume (clip value with [0, 100])
		int vol = getVolume() + modifier;
		vol = Math.max(MPDCommand.MIN_VOLUME, Math.min(MPDCommand.MAX_VOLUME, vol));

		mpdConnection.sendCommand(MPDCommand.MPD_CMD_SET_VOLUME, Integer.toString(vol));
	}

	/**
	 * Clears error message.
	 * 
	 * @throws MPDServerException
	 *            if an error occur while contacting server.
	 */
	public void clearError() throws MPDServerException {
		if (!isConnected())
			throw new MPDServerException("MPD Connection is not established");
		
		mpdConnection.sendCommand(MPDCommand.MPD_CMD_CLEARERROR);
	}

	/**
	 * Connects to a MPD server.
	 * 
	 * @param server
	 *           server address or host name
	 * @param port
	 *           server port
	 * @throws MPDServerException
	 *            if an error occur while contacting server
	 * @throws UnknownHostException 
	 */
	public final void connect(String server, int port) throws MPDServerException, UnknownHostException {
		InetAddress adress = InetAddress.getByName(server);
		connect(adress, port);
	}
	
	/**
	 * Connects to a MPD server.
	 * 
	 * @param server
	 *           server address or host name
	 * @param port
	 *           server port
	 */
	public final void connect(InetAddress server, int port) throws MPDServerException {
		this.mpdConnection = new MPDConnection(server, port);
		this.mpdIdleConnection = new MPDConnection(server, port, 1000);
	}

	/**
	 * Connects to a MPD server.
	 * 
	 * @param server
	 *           server address or host name and port (server:port)
	 * @throws MPDServerException
	 *            if an error occur while contacting server
	 * @throws UnknownHostException 
	 */
	public final void connect(String server) throws MPDServerException, UnknownHostException {
		int port = MPDCommand.DEFAULT_MPD_PORT;
		String host = null;
		if (server.indexOf(':') != -1) {
			host = server.substring(0, server.lastIndexOf(':'));
			port = Integer.parseInt(server.substring(server.lastIndexOf(':') + 1));
		} else {
			host = server;
		}
		connect(host, port);
	}

	/**
	 * Disconnects from server.
	 * 
	 * @throws MPDServerException
	 *            if an error occur while closing connection
	 */
	public void disconnect() throws MPDServerException {
<<<<<<< HEAD
		MPDServerException ex = null;
		if (mpdConnection == null)
			return;
		if (mpdConnection.isConnected()) {
			try {
				mpdConnection.sendCommand(MPDCommand.MPD_CMD_CLOSE);
			} catch (MPDServerException e) {
				ex = e;
			}
		}
		if (mpdConnection.isConnected()) {
			try {
				mpdConnection.disconnect();
			} catch (MPDServerException e) {
				ex = (ex != null) ? ex : e;// Always keep first non null exception
			}
		}
		if (mpdIdleConnection.isConnected()) {
			try {
				mpdIdleConnection.disconnect();
			} catch (MPDServerException e) {
				ex = (ex != null) ? ex : e;// Always keep non null first exception
			}
		}
=======
        MPDServerException ex = null;
        if (mpdConnection != null && mpdConnection.isConnected()) {
            try {
                mpdConnection.sendCommand(MPDCommand.MPD_CMD_CLOSE);
            } catch (MPDServerException e) {
                ex = e;
            }
        }
        if (mpdConnection != null && mpdConnection.isConnected()) {
            try {
                mpdConnection.disconnect();
            } catch (MPDServerException e) {
                ex = (ex != null) ? ex : e;// Always keep first non null
                                           // exception
            }
        }
        if (mpdIdleConnection != null && mpdIdleConnection.isConnected()) {
            try {
                mpdIdleConnection.disconnect();
            } catch (MPDServerException e) {
                ex = (ex != null) ? ex : e;// Always keep non null first
                                           // exception
            }
        }
>>>>>>> b9ccfb29

        if (ex != null) {
            throw ex;
        }
	}

	/**
	 * Similar to <code>search</code>,<code>find</code> looks for exact matches in the MPD database.
	 * 
	 * @param type
	 *           type of search. Should be one of the following constants: MPD_FIND_ARTIST, MPD_FIND_ALBUM
	 * @param string
	 *           case-insensitive locator string. Anything that exactly matches <code>string</code> will be returned in the results.
	 * @return a Collection of <code>Music</code>
	 * @throws MPDServerException
	 *            if an error occur while contacting server
	 * @see org.a0z.mpd.Music
	 */
	public List<Music> find(String type, String string) throws MPDServerException {
		return genericSearch(MPDCommand.MPD_CMD_FIND, type, string);
	}
    public List<Music> find(String[] args) throws MPDServerException {
        return genericSearch(MPDCommand.MPD_CMD_FIND, args, true);
    }

	// Returns a pattern where all punctuation characters are escaped. 

	private List<Music> genericSearch(String searchCommand, String type, String strToFind) throws MPDServerException {
		if (!isConnected())
			throw new MPDServerException("MPD Connection is not established");
		
		List<String> response = mpdConnection.sendCommand(searchCommand, type, strToFind);
		return Music.getMusicFromList(response, true);
	}

    private List<Music> genericSearch(String searchCommand, String args[], boolean sort) throws MPDServerException {
        if (!isConnected())
        	throw new MPDServerException("MPD Connection is not established");

		return Music.getMusicFromList(mpdConnection.sendCommand(searchCommand, args), sort);
    }

	/**
	 * Retrieves a database directory listing of the base of the database directory path.
	 * 
	 * @return a <code>Collection</code> of <code>Music</code> and <code>Directory</code> representing directory entries.
	 * @throws MPDServerException
	 *            if an error occur while contacting server.
	 * @see Music
	 * @see Directory
	 */
	public List<FilesystemTreeEntry> getDir() throws MPDServerException {
		return getDir(null);
	}

	/**
	 * Retrieves a database directory listing of <code>path</code> directory.
	 * 
	 * @param path Directory to be listed.
	 * @return a <code>Collection</code> of <code>Music</code> and <code>Directory</code> representing directory entries.
	 * @throws MPDServerException
	 *            if an error occur while contacting server.
	 * @see Music
	 * @see Directory
	 */
	public List<FilesystemTreeEntry> getDir(String path) throws MPDServerException {
		if(!isConnected())
			throw new MPDServerException("MPD Connection is not established");
		
		List<String> resonse = mpdConnection.sendCommand(MPDCommand.MPD_CMD_LSDIR, path);
		
		LinkedList<String> lineCache = new LinkedList<String>();
		LinkedList<FilesystemTreeEntry> result = new LinkedList<FilesystemTreeEntry>();
		for (String line : resonse) {
			// file-elements are the only ones using fileCache, therefore if something new begins and the cache contains data, its music
			if ((line.startsWith("file: ") || line.startsWith("directory: ") || line.startsWith("playlist: ")) && lineCache.size() > 0) {
				result.add(new Music(lineCache));
				lineCache.clear();
			}
			
			if (line.startsWith("playlist: ")) {
				line = line.substring("playlist: ".length());
				result.add(new PlaylistFile(line));
			} else if (line.startsWith("directory: ")) {
				line = line.substring("directory: ".length());
				result.add(rootDirectory.makeDirectory(line));
			} else if (line.startsWith("file: ")) {
				lineCache.add(line);
			}

		}
		if (lineCache.size() > 0) {
			result.add(new Music(lineCache));
		}

		return result;
	}

	/**
	 * Returns MPD server version.
	 * 
	 * @return MPD Server version.
	 */
	public String getMpdVersion() throws MPDServerException {
		if(!isConnected())
			throw new MPDServerException("MPD Connection is not established");
		
		int[] version = mpdConnection.getMpdVersion();
				
		StringBuffer sb = new StringBuffer();
		for (int i = 0; i < version.length; i++) {
			sb.append(version[i]);
			if (i < (version.length - 1))
				sb.append(".");
		}
		return sb.toString();
	}

	/**
	 * Retrieves <code>playlist</code>.
	 * 
	 * @return playlist.
	 */
	public MPDPlaylist getPlaylist() {
		return this.playlist;
	}

	/**
	 * Retrieves statistics for the connected server.
	 * 
	 * @return statistics for the connected server.
	 * @throws MPDServerException
	 *            if an error occur while contacting server.
	 */
	public MPDStatistics getStatistics() throws MPDServerException {
		List<String> response = mpdConnection.sendCommand(MPDCommand.MPD_CMD_STATISTICS);
		return new MPDStatistics(response);
	}

	/**
	 * Retrieves status of the connected server.
	 * 
	 * @return status of the connected server.
	 * @throws MPDServerException
	 *            if an error occur while contacting server.
	 */
	public MPDStatus getStatus() throws MPDServerException {
		if(!isConnected())
			throw new MPDServerException("MPD Connection is not established");
		
		List<String> response = mpdConnection.sendCommand(MPDCommand.MPD_CMD_STATUS);
		mpdStatus.updateStatus(response);
		return mpdStatus;
	}

	/**
	 * Retrieves current volume.
	 * 
	 * @return current volume.
	 * @throws MPDServerException
	 *            if an error occur while contacting server.
	 */
	public int getVolume() throws MPDServerException {
		return this.getStatus().getVolume();
	}

	/**
	 * Returns true when connected and false when not connected.
	 * 
	 * @return true when connected and false when not connected
	 */
	public boolean isConnected() {
		if (mpdConnection == null)
			return false;
		return mpdConnection.isConnected() ;
	}


	/**
	 * List all albums from database.
	 * 
	 * @return <code>Collection</code> with all album names from database.
	 * @throws MPDServerException
	 *            if an error occur while contacting server.
	 */
	public List<String> listAlbums() throws MPDServerException {
		return listAlbums(null, false, false);
	}

	/**
	 * List all albums from database.
	 * 
	 * @param useAlbumArtist
	 * 			 use AlbumArtist instead of Artist
	 * @return <code>Collection</code> with all album names from database.
	 * @throws MPDServerException
	 *            if an error occur while contacting server.
	 */
	public List<String> listAlbums(boolean useAlbumArtist) throws MPDServerException {
		return listAlbums(null, useAlbumArtist, false);
	}

	/**
	 * List all albums from a given artist, including an entry for songs with no album tag.
	 * 
	 * @param artist
	 *           artist to list albums
	 * @param useAlbumArtist
	 * 			 use AlbumArtist instead of Artist
	 * @return <code>Collection</code> with all album names from database.
	 * @throws MPDServerException
	 *            if an error occur while contacting server.
	 */
	public List<String> listAlbums(String artist, boolean useAlbumArtist) throws MPDServerException {
		return listAlbums(artist, useAlbumArtist, true);
	}

	/**
	 * List all albums from a given artist.
	 * 
	 * @param artist
	 *           artist to list albums
	 * @param useAlbumArtist
	 * 			 use AlbumArtist instead of Artist
	 * @param includeUnknownAlbum
	 * 			 include an entry for songs with no album tag
	 * @return <code>Collection</code> with all album names from the given artist present in database.
	 * @throws MPDServerException
	 *            if an error occur while contacting server.
	 */
	public List<String> listAlbums(String artist, boolean useAlbumArtist, boolean includeUnknownAlbum) throws MPDServerException {
		if(!isConnected())
			throw new MPDServerException("MPD Connection is not established");
		
		boolean foundSongWithoutAlbum = false;

		List<String> response;
		if (useAlbumArtist)
		    response = mpdConnection.sendCommand(MPDCommand.MPD_CMD_LIST_TAG, MPDCommand.MPD_TAG_ALBUM, MPDCommand.MPD_TAG_ALBUM_ARTIST, artist);
		else
		    response = mpdConnection.sendCommand(MPDCommand.MPD_CMD_LIST_TAG, MPDCommand.MPD_TAG_ALBUM, artist);
		ArrayList<String> result = new ArrayList<String>();
		for (String line : response) {
			String name = line.substring("Album: ".length());
			if (name.length() > 0) {
				result.add(name);
			}else{
				foundSongWithoutAlbum = true;
			}
		}

		Collections.sort(result);
		
		// add a single blank entry to host all songs without an album set
		if((includeUnknownAlbum == true) && (foundSongWithoutAlbum == true)) {
			result.add("");
		}

		return result;
	}

	private Long[] getAlbumDetails(String artist, String album, boolean useAlbumArtistTag) throws MPDServerException {
		if (!isConnected()) {
			throw new MPDServerException("MPD Connection is not established");
		}
		Long[] result = new Long[3];
		result[0] = 0l;
		result[1] = 0l;
		result[2] = 0l;
		if (MPD.showAlbumTrackCount()) {
			String[] args = new String[4];
			args[0] = useAlbumArtistTag ? MPDCommand.MPD_TAG_ALBUM_ARTIST : MPDCommand.MPD_TAG_ARTIST;
			args[1] = artist;
			args[2] = MPDCommand.MPD_TAG_ALBUM;
			args[3] = album;
			List<String> list = mpdConnection.sendCommand("count", args);
			for (String line : list) {
				if (line.startsWith("songs: ")) {
					result[0] = Long.parseLong(line.substring("songs: ".length()));
				} else if (line.startsWith("playtime: ")) {
					result[1] = Long.parseLong(line.substring("playtime: ".length()));
				}
			}
		}
		if (MPD.sortAlbumsByYear()) {
			String[] args = new String[6];
			args[0] = useAlbumArtistTag ? MPDCommand.MPD_TAG_ALBUM_ARTIST : MPDCommand.MPD_TAG_ARTIST;
			args[1] = artist;
			args[2] = MPDCommand.MPD_TAG_ALBUM;
			args[3] = album;
			args[4] = "track";
			args[5] = "1";
			List<Music> songs = find(args);
			if (null==songs || songs.isEmpty()) {
				args[5] = "01";
				songs = find(args);
			}
			if (null==songs || songs.isEmpty()) {
				args[5] = "1";
				songs = search(args);
			}
			if (null!=songs && !songs.isEmpty()) {
				result[2]=songs.get(0).getDate();
			}
		}
		return result;
	}

	public int getAlbumCount(Artist artist, boolean useAlbumArtistTag) throws MPDServerException {
		return listAlbums(artist.getName(), useAlbumArtistTag).size();
	}

	public int getAlbumCount(String artist, boolean useAlbumArtistTag) throws MPDServerException {
		if (mpdConnection == null) {
			throw new MPDServerException("MPD Connection is not established");
		}
		return listAlbums(artist, useAlbumArtistTag).size();
	}

	/**
	 * Recursively retrieves all songs and directories.
	 * 
	 * @param dir
	 *           directory to list.
	 * @throws MPDServerException
	 *            if an error occur while contacting server.
	 * @return <code>FileStorage</code> with all songs and directories.
	 */
	/*public Directory listAllFiles(String dir) throws MPDServerException {
		if(!isConnected())
			throw new MPDServerException("MPD Connection is not established");
		
		List<String> list = mpdConnection.sendCommand(MPD_CMD_LISTALL, dir);
		
		for (String line : list) {
			if (line.startsWith("directory: ")) {
				rootDirectory.makeDirectory(line.substring("directory: ".length()));
			} else if (line.startsWith("file: ")) {
				rootDirectory.addFile(new Music(line.substring("file: ".length())));
			}
		}
		return rootDirectory;
	}*/
	
	/**
	 * List all genre names from database.
	 * 
	 * @return artist names from database.
	 * 
	 * @throws MPDServerException if an error occur while contacting server.
	 */
	public List<String> listGenres() throws MPDServerException {
		return listGenres(true);
	}

	/**
	 * List all genre names from database.
	 * 
	 * @param sortInsensitive
	 *            boolean for insensitive sort when true
	 * @return artist names from database.
	 * @throws MPDServerException
	 *             if an error occur while contacting server.
	 */
	public List<String> listGenres(boolean sortInsensitive) throws MPDServerException {
		if (!isConnected())
			throw new MPDServerException("MPD Connection is not established");

		List<String> response = mpdConnection.sendCommand(MPDCommand.MPD_CMD_LIST_TAG, MPDCommand.MPD_TAG_GENRE);

		ArrayList<String> result = new ArrayList<String>();
		for (String s : response) {
			String name = s.substring("Genre: ".length());
			if (name.length() > 0)
				result.add(name);
		}
		if (sortInsensitive)
			Collections.sort(result, String.CASE_INSENSITIVE_ORDER);
		else
			Collections.sort(result);

		return result;
	}

	/**
	 * List all artist names from database.
	 * 
	 * @return artist names from database.
	 * @throws MPDServerException
	 *            if an error occur while contacting server.
	 */
	public List<String> listArtists() throws MPDServerException {
		return listArtists(true);
	}
	/**
	 * List all artist names from database.
	 * 
	 * @param sortInsensitive
	 *           boolean for insensitive sort when true
	 * @return artist names from database.
	 * @throws MPDServerException
	 *            if an error occur while contacting server.
	 */
	public List<String> listArtists(boolean sortInsensitive) throws MPDServerException {
		if(!isConnected())
			throw new MPDServerException("MPD Connection is not established");
		
		List<String> response = mpdConnection.sendCommand(MPDCommand.MPD_CMD_LIST_TAG, MPDCommand.MPD_TAG_ARTIST);
		
		ArrayList<String> result = new ArrayList<String>();
		for (String s : response) {
			String name = s.substring("Artist: ".length());
			if (name.length() > 0)
				result.add(name);
		}
		if (sortInsensitive)
			Collections.sort(result, String.CASE_INSENSITIVE_ORDER);
		else
			Collections.sort(result);
		
		return result;
	}
	
	/**
	 * List all artist names from database.
	 * 
	 * @return artist names from database.
	 * @throws MPDServerException
	 *             if an error occur while contacting server.
	 */
	public List<String> listArtists(String genre) throws MPDServerException {
		return listArtists(genre, true);
	}

	/**
	 * List all artist names from database.
	 * 
	 * @param sortInsensitive
	 *            boolean for insensitive sort when true
	 * @return artist names from database.
	 * @throws MPDServerException
	 *             if an error occur while contacting server.
	 */
	public List<String> listArtists(String genre, boolean sortInsensitive) throws MPDServerException {
		if (!isConnected())
			throw new MPDServerException("MPD Connection is not established");

		List<String> response = mpdConnection.sendCommand(MPDCommand.MPD_CMD_LIST_TAG, MPDCommand.MPD_TAG_ARTIST, MPDCommand.MPD_TAG_GENRE, genre);

		ArrayList<String> result = new ArrayList<String>();
		for (String s : response) {
			String name = s.substring("Artist: ".length());
			if (name.length() > 0)
				result.add(name);
		}
		if (sortInsensitive)
			Collections.sort(result, String.CASE_INSENSITIVE_ORDER);
		else
			Collections.sort(result);

		return result;
	}

	/**
	 * List all album artist names from database.
	 * 
	 * @return album artist names from database.
	 * @throws MPDServerException
	 *            if an error occur while contacting server.
	 */
	public List<String> listAlbumArtists() throws MPDServerException {
		if(!isConnected())
			throw new MPDServerException("MPD Connection is not established");

		List<String> response = mpdConnection.sendCommand(MPDCommand.MPD_CMD_LIST_TAG, MPDCommand.MPD_TAG_ALBUM_ARTIST);
		
		ArrayList<String> result = new ArrayList<String>();
		for (String s : response) {
			String name = s.substring("albumartist: ".length());
			if (name.length() > 0)
				result.add(name);
		}
		
		Collections.sort(result);
		
		return result;
	}

	/**
	 * List all album artist names from database.
	 * 
	 * @return album artist names from database.
	 * @throws MPDServerException
	 *             if an error occur while contacting server.
	 */
	public List<String> listAlbumArtists(Genre genre) throws MPDServerException {
		if (!isConnected())
			throw new MPDServerException("MPD Connection is not established");

		List<String> response = mpdConnection.sendCommand(MPDCommand.MPD_CMD_LIST_TAG, MPDCommand.MPD_TAG_ALBUM_ARTIST, MPDCommand.MPD_TAG_GENRE,
				genre.getName());

		ArrayList<String> result = new ArrayList<String>();
		for (String s : response) {
			String name = s.substring("albumartist: ".length());
			if (name.length() > 0)
				result.add(name);
		}

		Collections.sort(result);

		return result;
	}

	/**
	 * Jumps to next playlist track.
	 * 
	 * @throws MPDServerException
	 *            if an error occur while contacting server.
	 */
	public void next() throws MPDServerException {
		if (!isConnected())
			throw new MPDServerException("MPD Connection is not established");
		
		mpdConnection.sendCommand(MPDCommand.MPD_CMD_NEXT);
	}

	/**
	 * Authenticate using password.
	 * 
	 * @param password
	 *           password.
	 * @throws MPDServerException
	 *            if an error occur while contacting server.
	 */
	public void password(String password) throws MPDServerException {
		if (!isConnected())
			throw new MPDServerException("MPD Connection is not established");
		
		mpdConnection.sendCommand(MPDCommand.MPD_CMD_PASSWORD, password);
		mpdIdleConnection.sendCommand(MPDCommand.MPD_CMD_PASSWORD, password);
	}

	/**
	 * Pauses/Resumes music playing.
	 * 
	 * @throws MPDServerException
	 *            if an error occur while contacting server.
	 */
	public void pause() throws MPDServerException {
		if (!isConnected())
			throw new MPDServerException("MPD Connection is not established");
		
		mpdConnection.sendCommand(MPDCommand.MPD_CMD_PAUSE);
	}

	/**
	 * Starts playing music.
	 * 
	 * @throws MPDServerException
	 *            if an error occur while contacting server.
	 */
	public void play() throws MPDServerException {
		if (!isConnected())
			throw new MPDServerException("MPD Connection is not established");
		
		mpdConnection.sendCommand(MPDCommand.MPD_CMD_PLAY);
	}

	/**
	 * Plays previous playlist music.
	 * 
	 * @throws MPDServerException
	 *            if an error occur while contacting server..
	 */
	public void previous() throws MPDServerException {
		if (!isConnected())
			throw new MPDServerException("MPD Connection is not established");
		
		mpdConnection.sendCommand(MPDCommand.MPD_CMD_PREV);
	}

	/**
	 * Tells server to refresh database.
	 * 
	 * @throws MPDServerException
	 *            if an error occur while contacting server.
	 */
	public void refreshDatabase() throws MPDServerException {
		if (!isConnected())
			throw new MPDServerException("MPD Connection is not established");
		
		mpdConnection.sendCommand(MPDCommand.MPD_CMD_REFRESH);
	}

	/**
	 * Similar to <code>find</code>,<code>search</code> looks for partial matches in the MPD database.
	 * 
	 * @param type
	 *           type of search. Should be one of the following constants: MPD_SEARCH_ARTIST, MPD_SEARCH_TITLE, MPD_SEARCH_ALBUM,
	 *           MPD_SEARCG_FILENAME
	 * @param string
	 *           case-insensitive locator string. Anything that contains <code>string</code> will be returned in the results.
	 * @return a Collection of <code>Music</code>.
	 * @throws MPDServerException
	 *            if an error occur while contacting server.
	 * @see org.a0z.mpd.Music
	 */
	public Collection<Music> search(String type, String string) throws MPDServerException {
		return genericSearch(MPDCommand.MPD_CMD_SEARCH, type, string);
	}

    public List<Music> search(String[] args) throws MPDServerException {
        return genericSearch(MPDCommand.MPD_CMD_SEARCH, args, true);
    }

	/**
	 * Seeks music to the position.
	 * 
	 * @param songId
	 *           music id in playlist.
	 * @param position
	 *           song position in seconds.
	 * @throws MPDServerException
	 *            if an error occur while contacting server.
	 */
	public void seekById(int songId, long position) throws MPDServerException {
		if (!isConnected())
			throw new MPDServerException("MPD Connection is not established");
		
		mpdConnection.sendCommand(MPDCommand.MPD_CMD_SEEK_ID, Integer.toString(songId), Long.toString(position));
	}
	
	/**
	 * Seeks music to the position.
	 * 
	 * @param index
	 *           music position in playlist.
	 * @param position
	 *           song position in seconds.
	 * @throws MPDServerException
	 *            if an error occur while contacting server.
	 */
	public void seekByIndex(int index, long position) throws MPDServerException {
		if (!isConnected())
			throw new MPDServerException("MPD Connection is not established");
		
		mpdConnection.sendCommand(MPDCommand.MPD_CMD_SEEK, Integer.toString(index), Long.toString(position));
	}

	/**
	 * Seeks current music to the position.
	 * 
	 * @param position
	 *           song position in seconds
	 * @throws MPDServerException
	 *            if an error occur while contacting server.
	 */
	public void seek(long position) throws MPDServerException {
		seekById(this.getStatus().getSongId(), position);
	}

	/**
	 * Enabled or disable random.
	 * 
	 * @param random
	 *           if true random will be enabled, if false random will be disabled.
	 * @throws MPDServerException
	 *            if an error occur while contacting server.
	 */
	public void setRandom(boolean random) throws MPDServerException {
		if (!isConnected())
			throw new MPDServerException("MPD Connection is not established");
		
		mpdConnection.sendCommand(MPDCommand.MPD_CMD_RANDOM, random ? "1" : "0");
	}

	/**
	 * Enabled or disable repeating.
	 * 
	 * @param repeat
	 *           if true repeating will be enabled, if false repeating will be disabled.
	 * @throws MPDServerException
	 *            if an error occur while contacting server.
	 */
	public void setRepeat(boolean repeat) throws MPDServerException {
		if (!isConnected())
			throw new MPDServerException("MPD Connection is not established");
		
		mpdConnection.sendCommand(MPDCommand.MPD_CMD_REPEAT, repeat ? "1" : "0");
	}

	/**
	 * Enabled or disable single mode.
	 * 
	 * @param single
	 *            if true single mode will be enabled, if false single mode will be disabled.
	 * @throws MPDServerException
	 *             if an error occur while contacting server.
	 */
	public void setSingle(boolean single) throws MPDServerException {
		if (!isConnected())
			throw new MPDServerException("MPD Connection is not established");

		mpdConnection.sendCommand(MPDCommand.MPD_CMD_SINGLE, single ? "1" : "0");
	}

	/**
	 * Enabled or disable consuming.
	 * 
	 * @param consume
	 *            if true song consuming will be enabled, if false song consuming will be disabled.
	 * @throws MPDServerException
	 *             if an error occur while contacting server.
	 */
	public void setConsume(boolean consume) throws MPDServerException {
		if (!isConnected())
			throw new MPDServerException("MPD Connection is not established");

		mpdConnection.sendCommand(MPDCommand.MPD_CMD_CONSUME, consume ? "1" : "0");
	}

	/**
	 * Sets volume to <code>volume</code>.
	 * 
	 * @param volume
	 *           new volume value, must be in 0-100 range.
	 * @throws MPDServerException
	 *            if an error occur while contacting server.
	 */
	public void setVolume(int volume) throws MPDServerException {
		if (!isConnected())
			throw new MPDServerException("MPD Connection is not established");
		
		int vol = Math.max(MPDCommand.MIN_VOLUME, Math.min(MPDCommand.MAX_VOLUME, volume));
		mpdConnection.sendCommand(MPDCommand.MPD_CMD_SET_VOLUME, Integer.toString(vol));
	}

	/**
	 * Kills server.
	 * 
	 * @throws MPDServerException
	 *            if an error occur while contacting server.
	 */
	public void shutdown() throws MPDServerException {
		if (!isConnected())
			throw new MPDServerException("MPD Connection is not established");
		
		mpdConnection.sendCommand(MPDCommand.MPD_CMD_KILL);
	}

	/**
	 * Jumps to track <code>position</code> from playlist.
	 * 
	 * @param position
	 *           track number.
	 * @throws MPDServerException
	 *            if an error occur while contacting server.
	 * @see #skipToId(int)
	 */
	public void skipToPositon(int position) throws MPDServerException {
		if (!isConnected())
			throw new MPDServerException("MPD Connection is not established");
		
		mpdConnection.sendCommand(MPDCommand.MPD_CMD_PLAY, Integer.toString(position));
	}

	/**
	 * Skip to song with specified <code>id</code>.
	 * 
	 * @param id
	 *           song id.
	 * @throws MPDServerException
	 *            if an error occur while contacting server.
	 */
	public void skipToId(int id) throws MPDServerException {
		if (!isConnected())
			throw new MPDServerException("MPD Connection is not established");
		
		mpdConnection.sendCommand(MPDCommand.MPD_CMD_PLAY_ID, Integer.toString(id));
	}

	/**
	 * Stops music playing.
	 * 
	 * @throws MPDServerException
	 *            if an error occur while contacting server.
	 */
	public void stop() throws MPDServerException {
		if (!isConnected())
			throw new MPDServerException("MPD Connection is not established");
		
		mpdConnection.sendCommand(MPDCommand.MPD_CMD_STOP);
	}

	/**
	 * Retrieves root directory.
	 * 
	 * @return root directory.
	 */
	public Directory getRootDirectory() {
		return rootDirectory;
	}

	/**
	 * Sets cross-fade.
	 * 
	 * @param time
	 *           cross-fade time in seconds. 0 to disable cross-fade.
	 * @throws MPDServerException
	 *            if an error occur while contacting server.
	 */
	public void setCrossfade(int time) throws MPDServerException {
		if (!isConnected())
			throw new MPDServerException("MPD Connection is not established");
		
		mpdConnection.sendCommand(MPDCommand.MPD_CMD_CROSSFADE, Integer.toString(Math.max(0, time)));
	}

	/**
     * Returns the available outputs
     * 
     * @return List of available outputs
     */
	public List<MPDOutput> getOutputs() throws MPDServerException {
		if (!isConnected())
			throw new MPDServerException("MPD Connection is not established");
		
		List<MPDOutput> result = new LinkedList<MPDOutput>();
		List<String> response = mpdConnection.sendCommand(MPDCommand.MPD_CMD_OUTPUTS);
		
		LinkedList<String> lineCache = new LinkedList<String>();
		for (String line : response) {
			if (line.startsWith("outputid: ")) {
				if (lineCache.size() != 0) {
					result.add(new MPDOutput(lineCache));
					lineCache.clear();
				}
			}
			lineCache.add(line);
		}

		if (lineCache.size() != 0) {
			result.add(new MPDOutput(lineCache));
		}

		return result;
	}

	/**
	 * Returns a list of all available playlists
	 */
	public List<Item> getPlaylists() throws MPDServerException {
		return getPlaylists(false);
	}

	/**
	 * Returns a list of all available playlists
	 * 
	 * @param sort whether the return list should be sorted
	 */
	public List<Item> getPlaylists(boolean sort) throws MPDServerException {
		if (!isConnected())
			throw new MPDServerException("MPD Connection is not established");
		
		List<Item> result = new ArrayList<Item>();
		List<String> response = mpdConnection.sendCommand(MPDCommand.MPD_CMD_LISTPLAYLISTS);
		for(String line : response) {
			if(line.startsWith("playlist"))
				result.add(new Playlist(line.substring("playlist: ".length())));
		}
		if (sort)
			Collections.sort(result);
		
		return result;
	}

	public void enableOutput(int id) throws MPDServerException {
		if (!isConnected())
			throw new MPDServerException("MPD Connection is not established");
		
		mpdConnection.sendCommand(MPDCommand.MPD_CMD_OUTPUTENABLE, Integer.toString(id));
	}

	public void disableOutput(int id) throws MPDServerException {
		if (!isConnected())
			throw new MPDServerException("MPD Connection is not established");
		
		mpdConnection.sendCommand(MPDCommand.MPD_CMD_OUTPUTDISABLE, Integer.toString(id));
	}

	public List<Music> getSongs(Artist artist, Album album) throws MPDServerException {
		boolean haveArtist = (null != artist);
		boolean haveAlbum = (null != album) && !(album instanceof UnknownAlbum);
        String[] search = null;

		int pos=0;
        if (haveAlbum || haveArtist) {
        	search=new String[haveAlbum && haveArtist ? 4 : 2];
        	if (haveArtist) {
        		search[pos++]=MPD.useAlbumArtist() ? MPDCommand.MPD_TAG_ALBUM_ARTIST : MPDCommand.MPD_FIND_ARTIST;
        		search[pos++]=artist.getName();
        	}
        	if (haveAlbum) {
        		search[pos++]=MPDCommand.MPD_FIND_ALBUM;
        		search[pos++]=album.getName();
        	}
        }
        List<Music> songs=find(search);
		if(album instanceof UnknownAlbum) {
			// filter out any songs with which have the album tag set
			Iterator<Music> iter = songs.iterator();
			while (iter.hasNext()) {
				if (iter.next().getAlbum() != null) iter.remove();
			}
		}
        if (null!=songs) {
        	 Collections.sort(songs);
        }
        return songs;
	}

	public List<Album> getAlbums(Artist artist) throws MPDServerException {
		List<String> albumNames = null;
		List<Album> albums = null;

		if(artist != null) {
			albumNames = listAlbums(artist.getName(), useAlbumArtist);
		}else{
			albumNames = listAlbums(useAlbumArtist);
		}

		if (null!=albumNames && !albumNames.isEmpty()) {
			albums=new ArrayList<Album>();
			for (String album : albumNames) {
				if(album == "") {
					// add a blank entry to host all songs without an album set
					albums.add(new UnknownAlbum());
				}else{
					long songCount = 0;
					long duration = 0;
					long year = 0;
					if (null!=artist && (MPD.showAlbumTrackCount() || MPD.sortAlbumsByYear())) {
						try {
							Long[] albumDetails = getAlbumDetails(artist.getName(), album, MPD.useAlbumArtist());
							if (null!=albumDetails && 3==albumDetails.length) {
								songCount=albumDetails[0];
								duration=albumDetails[1];
								year=albumDetails[2];
							}
						} catch (MPDServerException e) {
						}
					}
					albums.add(new Album(album, songCount, duration, year));
				}
			}
		}
		if (null!=albums) {
       	 	Collections.sort(albums);
		}
		return albums;
	}

	public List<Genre> getGenres() throws MPDServerException {
		List<String> genreNames = listGenres();
		List<Genre> genres = null;

		if (null != genreNames && !genreNames.isEmpty()) {
			genres = new ArrayList<Genre>();
			for (String genre : genreNames) {
				genres.add(new Genre(genre));
			}
		}
		if (null != genres) {
			Collections.sort(genres);
		}
		return genres;
	}

	public List<Artist> getArtists() throws MPDServerException {
		List<String> artistNames=MPD.useAlbumArtist() ? listAlbumArtists() : listArtists(true);
		List<Artist> artists = null;

		if (null!=artistNames && !artistNames.isEmpty()) {
			artists=new ArrayList<Artist>();
			for (String artist : artistNames) {
				artists.add(new Artist(artist, MPD.showArtistAlbumCount() ? getAlbumCount(artist, useAlbumArtist) : 0));
			}
		}
		if (null!=artists) {
       	 	Collections.sort(artists);
		}
		return artists;
	}

	public List<Artist> getArtists(Genre genre) throws MPDServerException {
		List<String> artistNames = MPD.useAlbumArtist() ? listAlbumArtists(genre) : listArtists(genre.getName(), true);
		List<Artist> artists = null;

		if (null != artistNames && !artistNames.isEmpty()) {
			artists = new ArrayList<Artist>();
			for (String artist : artistNames) {
				artists.add(new Artist(artist, MPD.showArtistAlbumCount() ? getAlbumCount(artist, useAlbumArtist) : 0));
			}
		}
		if (null != artists) {
			Collections.sort(artists);
		}
		return artists;
	}

	public List<Music> getPlaylistSongs(String playlistName) throws MPDServerException {
		String args[]=new String[1];
		args[0]=playlistName;
		List<Music> music=genericSearch(MPDCommand.MPD_CMD_PLAYLIST_INFO, args, false);
		
		for (int i=0; i<music.size(); ++i) {
			music.get(i).setSongId(i);
		}

		return music;
	}

	public void movePlaylistSong(String playlistName, int from, int to) throws MPDServerException {
		getMpdConnection().sendCommand(MPDCommand.MPD_CMD_PLAYLIST_MOVE, playlistName, Integer.toString(from), Integer.toString(to));
	}

	public void removeFromPlaylist(String playlistName, Integer pos) throws MPDServerException {
		getMpdConnection().sendCommand(MPDCommand.MPD_CMD_PLAYLIST_DEL, playlistName, Integer.toString(pos));
	}
	
	public void addToPlaylist(String playlistName, Collection<Music> c) throws MPDServerException {
		if (null==c || c.size()<1) {
			return;
		}
		for (Music m : c) {
			getMpdConnection().queueCommand(MPDCommand.MPD_CMD_PLAYLIST_ADD, playlistName, m.getFullpath());
		}
		getMpdConnection().sendCommandQueue();
	}

	public void addToPlaylist(String playlistName, FilesystemTreeEntry entry) throws MPDServerException {
		getMpdConnection().sendCommand(MPDCommand.MPD_CMD_PLAYLIST_ADD, playlistName, entry.getFullpath());
	}
}<|MERGE_RESOLUTION|>--- conflicted
+++ resolved
@@ -248,32 +248,6 @@
 	 *            if an error occur while closing connection
 	 */
 	public void disconnect() throws MPDServerException {
-<<<<<<< HEAD
-		MPDServerException ex = null;
-		if (mpdConnection == null)
-			return;
-		if (mpdConnection.isConnected()) {
-			try {
-				mpdConnection.sendCommand(MPDCommand.MPD_CMD_CLOSE);
-			} catch (MPDServerException e) {
-				ex = e;
-			}
-		}
-		if (mpdConnection.isConnected()) {
-			try {
-				mpdConnection.disconnect();
-			} catch (MPDServerException e) {
-				ex = (ex != null) ? ex : e;// Always keep first non null exception
-			}
-		}
-		if (mpdIdleConnection.isConnected()) {
-			try {
-				mpdIdleConnection.disconnect();
-			} catch (MPDServerException e) {
-				ex = (ex != null) ? ex : e;// Always keep non null first exception
-			}
-		}
-=======
         MPDServerException ex = null;
         if (mpdConnection != null && mpdConnection.isConnected()) {
             try {
@@ -298,7 +272,6 @@
                                            // exception
             }
         }
->>>>>>> b9ccfb29
 
         if (ex != null) {
             throw ex;
