--- conflicted
+++ resolved
@@ -107,15 +107,8 @@
 
 	private static final int ANIMATION_DURATION_MSEC = 1000;
 
-<<<<<<< HEAD
-	private static Toast notification = null;
-
-	//private StreamingService streamingServiceBound;
-	//private boolean isStreamServiceBound;
-=======
 	private StreamingService streamingServiceBound;
 	private boolean isStreamServiceBound;
->>>>>>> e87bb5a1
 
 	private ButtonEventHandler buttonEventHandler;
 
