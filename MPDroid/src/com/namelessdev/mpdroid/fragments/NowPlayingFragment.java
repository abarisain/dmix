--- conflicted
+++ resolved
@@ -668,16 +668,7 @@
                     // coverSwitcher.setVisibility(ImageSwitcher.INVISIBLE);
                     int noCoverDrawable = app.isLightThemeSelected() ? R.drawable.no_cover_art_light_big : R.drawable.no_cover_art_big;
                     coverArt.setImageResource(noCoverDrawable);
-<<<<<<< HEAD
                     downloadCover(actSong.getAlbumInfo());
-=======
-                    coverArtProgress.setVisibility(ProgressBar.VISIBLE);
-                    if ("".equals(albumartist))
-                        coverArt.setTag(CoverManager.getAlbumKey(artist, album));
-                    else
-                        coverArt.setTag(CoverManager.getAlbumKey(albumartist, album));
-                    oCoverAsyncHelper.downloadCover(actSong, true, false);
->>>>>>> 358688d5
                     lastArtist = artist;
                     lastAlbum = album;
                 }
